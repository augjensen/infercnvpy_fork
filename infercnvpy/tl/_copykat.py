--- conflicted
+++ resolved
@@ -9,7 +9,6 @@
 
 def copykat(
     adata: AnnData,
-    cores: int = 1,
     gene_ids: str = "S",
     segmentation_cut: float = 0.1,
     distance: str = "euclidean",
@@ -50,6 +49,16 @@
         Key under which the copyKAT scores will be stored in `adata.obsm` and `adata.uns`.
     inplace
         If True, store the result in adata, otherwise return it.
+    gene_ids
+        gene id type: Symbol ("S") or Ensemble ("E").
+    segmentation_cut
+        segmentation parameters, input 0 to 1; larger looser criteria.
+    distance
+        distance methods include "euclidean", and correlation coverted distance include "pearson" and "spearman".
+    s_name
+        sample (output file) name.
+    min_genes_chr
+        minimal number of genes per chromosome for cell filtering.
     n_jobs
         Number of cores to use for copyKAT analysis. Per default, uses all cores
         available on the system. Multithreading does not work on Windows and this
@@ -92,30 +101,21 @@
         ro.globalenv["expr_r"] = ro.conversion.py2rpy(expr)
     ro.globalenv["gene_names"] = ro.conversion.py2rpy(list(adata.var.index))
     ro.globalenv["cell_IDs"] = ro.conversion.py2rpy(list(adata.obs.index))
-<<<<<<< HEAD
-    ro.globalenv["cores"] = ro.conversion.py2rpy(cores)
+    ro.globalenv["n_jobs"] = ro.conversion.py2rpy(n_jobs)
     ro.globalenv["gene_ids"] = ro.conversion.py2rpy(gene_ids)
     ro.globalenv["segmentation_cut"] = ro.conversion.py2rpy(segmentation_cut)
     ro.globalenv["distance"] = ro.conversion.py2rpy(distance)
     ro.globalenv["s_name"] = ro.conversion.py2rpy(s_name)
     ro.globalenv["min_gene_chr"] = ro.conversion.py2rpy(min_genes_chr)
-=======
->>>>>>> 29ca7078
 
     logging.info("Running copyKAT")
     ro.r(
         f"""
         rownames(expr_r) <- gene_names
         colnames(expr_r) <- cell_IDs
-<<<<<<< HEAD
         copyKAT_run <- copykat(rawmat = expr_r, id.type = gene_ids, ngene.chr = min_gene_chr, win.size = 25, 
                                 KS.cut = segmentation_cut, sam.name = s_name, distance = distance, norm.cell.names = "", 
-                                n.cores = cores, output.seg = FALSE)
-=======
-        copyKAT_run <- copykat(rawmat = expr_r, id.type = "S", ngene.chr = 5, win.size = 25,
-                                KS.cut = 0.1, sam.name = "test", distance = "euclidean", norm.cell.names = "",
-                                n.cores = {n_jobs}, output.seg = FALSE)
->>>>>>> 29ca7078
+                                n.cores = n_jobs, output.seg = FALSE)
         copyKAT_result <- copyKAT_run$CNAmat
         colnames(copyKAT_result) <- c('chrom', 'chrompos', 'abspos', cell_IDs)
         """
